<librpmem>: <1> [$(*)] $(*)
<librpmem>: <1> [$(*)] librpmem version $(nW)
<librpmem>: <1> [$(*)] src version: $(nW)
$(OPT)<librpmem>: <1> [$(*)] compiled with support for Valgrind pmemcheck
$(OPT)<librpmem>: <1> [$(*)] compiled with support for Valgrind helgrind
$(OPT)<librpmem>: <1> [$(*)] compiled with support for Valgrind memcheck
$(OPT)<librpmem>: <1> [$(*)] compiled with support for Valgrind drd
$(OPT)<librpmem>: <1> [$(*)] compiled with support for shutdown state
<<<<<<< HEAD
$(OPT)<librpmem>: <1> [$(*)] compiled with libndctl 63+
<librpmem>: <3> [$(*)]
=======
<librpmem>: <3> [$(*)] 
>>>>>>> cb63e3cf
<librpmem>: <3> [$(*)] Libfabric is fork safe
$(OPT)<librpmem>: <3> [$(*)] $(*)
$(OPT)<librpmem>: <3> [$(*)] $(*)
<librpmem>: <3> [$(*)] create request:
<librpmem>: <3> [$(*)] 	target: user 192.168.0.182 22
<librpmem>: <3> [$(*)] 	pool set: invalid.poolset
<librpmem>: <3> [$(*)] 	nlanes: 32
$(OPT)<librpmem>: <3> [$(*)] $(*)
$(OPT)<librpmem>: <3> [$(*)] $(*)
$(OPT)<librpmem>: <3> [$(*)] $(*)
<librpmem>: <1> [$(*)] cannot find provider
$(OPT)<librpmem>: <3> [$(*)] $(*)
$(OPT)<librpmem>: <3> [$(*)] $(*)
<librpmem>: <3> [$(*)] open request:
<librpmem>: <3> [$(*)] 	target: user 192.168.0.182 22
<librpmem>: <3> [$(*)] 	pool set: invalid.poolset
<librpmem>: <3> [$(*)] 	nlanes: 32
$(OPT)<librpmem>: <3> [$(*)] $(*)
$(OPT)<librpmem>: <3> [$(*)] $(*)
$(OPT)<librpmem>: <3> [$(*)] $(*)
<librpmem>: <1> [$(*)] cannot find provider
$(OPT)<librpmem>: <3> [$(*)] $(*)
$(OPT)<librpmem>: <3> [$(*)] $(*)
<librpmem>: <3> [$(*)] create request:
<librpmem>: <3> [$(*)] 	target: user:192.168.0.182::22
<librpmem>: <3> [$(*)] 	pool set: invalid.poolset
<librpmem>: <3> [$(*)] 	nlanes: 32
$(OPT)<librpmem>: <3> [$(*)] $(*)
$(OPT)<librpmem>: <3> [$(*)] $(*)
$(OPT)<librpmem>: <3> [$(*)] $(*)
<librpmem>: <1> [$(*)] cannot find provider
$(OPT)<librpmem>: <3> [$(*)] $(*)
$(OPT)<librpmem>: <3> [$(*)] $(*)
<librpmem>: <3> [$(*)] open request:
<librpmem>: <3> [$(*)] 	target: user:192.168.0.182::22
<librpmem>: <3> [$(*)] 	pool set: invalid.poolset
<librpmem>: <3> [$(*)] 	nlanes: 32
$(OPT)<librpmem>: <3> [$(*)] $(*)
$(OPT)<librpmem>: <3> [$(*)] $(*)
$(OPT)<librpmem>: <3> [$(*)] $(*)
<librpmem>: <1> [$(*)] cannot find provider
$(OPT)<librpmem>: <3> [$(*)] $(*)
$(OPT)<librpmem>: <3> [$(*)] $(*)
<librpmem>: <3> [$(*)] create request:
<librpmem>: <3> [$(*)] 	target: user::192.168.0.182:22
<librpmem>: <3> [$(*)] 	pool set: invalid.poolset
<librpmem>: <3> [$(*)] 	nlanes: 32
$(OPT)<librpmem>: <3> [$(*)] $(*)
$(OPT)<librpmem>: <3> [$(*)] $(*)
$(OPT)<librpmem>: <3> [$(*)] $(*)
<librpmem>: <1> [$(*)] cannot find provider
$(OPT)<librpmem>: <3> [$(*)] $(*)
$(OPT)<librpmem>: <3> [$(*)] $(*)
<librpmem>: <3> [$(*)] open request:
<librpmem>: <3> [$(*)] 	target: user::192.168.0.182:22
<librpmem>: <3> [$(*)] 	pool set: invalid.poolset
<librpmem>: <3> [$(*)] 	nlanes: 32
$(OPT)<librpmem>: <3> [$(*)] $(*)
$(OPT)<librpmem>: <3> [$(*)] $(*)
$(OPT)<librpmem>: <3> [$(*)] $(*)
<librpmem>: <1> [$(*)] cannot find provider
$(OPT)<librpmem>: <3> [$(*)] $(*)
$(OPT)<librpmem>: <3> [$(*)] $(*)
<librpmem>: <3> [$(*)] create request:
<librpmem>: <3> [$(*)] 	target: user@192.168.0.18222
<librpmem>: <3> [$(*)] 	pool set: invalid.poolset
<librpmem>: <3> [$(*)] 	nlanes: 32
$(OPT)<librpmem>: <3> [$(*)] $(*)
$(OPT)<librpmem>: <3> [$(*)] $(*)
$(OPT)<librpmem>: <3> [$(*)] $(*)
<librpmem>: <1> [$(*)] cannot find provider
$(OPT)<librpmem>: <3> [$(*)] $(*)
$(OPT)<librpmem>: <3> [$(*)] $(*)
<librpmem>: <3> [$(*)] open request:
<librpmem>: <3> [$(*)] 	target: user@192.168.0.18222
<librpmem>: <3> [$(*)] 	pool set: invalid.poolset
<librpmem>: <3> [$(*)] 	nlanes: 32
$(OPT)<librpmem>: <3> [$(*)] $(*)
$(OPT)<librpmem>: <3> [$(*)] $(*)
$(OPT)<librpmem>: <3> [$(*)] $(*)
<librpmem>: <1> [$(*)] cannot find provider
$(OPT)<librpmem>: <3> [$(*)] $(*)
$(OPT)<librpmem>: <3> [$(*)] $(*)
<librpmem>: <3> [$(*)] create request:
<librpmem>: <3> [$(*)] 	target: user@192.168.0.182@22
<librpmem>: <3> [$(*)] 	pool set: invalid.poolset
<librpmem>: <3> [$(*)] 	nlanes: 32
$(OPT)<librpmem>: <3> [$(*)] $(*)
$(OPT)<librpmem>: <3> [$(*)] $(*)
$(OPT)<librpmem>: <3> [$(*)] $(*)
<librpmem>: <1> [$(*)] cannot find provider
$(OPT)<librpmem>: <3> [$(*)] $(*)
$(OPT)<librpmem>: <3> [$(*)] $(*)
<librpmem>: <3> [$(*)] open request:
<librpmem>: <3> [$(*)] 	target: user@192.168.0.182@22
<librpmem>: <3> [$(*)] 	pool set: invalid.poolset
<librpmem>: <3> [$(*)] 	nlanes: 32
$(OPT)<librpmem>: <3> [$(*)] $(*)
$(OPT)<librpmem>: <3> [$(*)] $(*)
$(OPT)<librpmem>: <3> [$(*)] $(*)
<librpmem>: <1> [$(*)] cannot find provider
$(OPT)<librpmem>: <3> [$(*)] $(*)
$(OPT)<librpmem>: <3> [$(*)] $(*)
<librpmem>: <3> [$(*)] create request:
<librpmem>: <3> [$(*)] 	target: user:192.168.0.182:22
<librpmem>: <3> [$(*)] 	pool set: invalid.poolset
<librpmem>: <3> [$(*)] 	nlanes: 32
$(OPT)<librpmem>: <3> [$(*)] $(*)
$(OPT)<librpmem>: <3> [$(*)] $(*)
$(OPT)<librpmem>: <3> [$(*)] $(*)
<librpmem>: <1> [$(*)] cannot find provider
$(OPT)<librpmem>: <3> [$(*)] $(*)
$(OPT)<librpmem>: <3> [$(*)] $(*)
<librpmem>: <3> [$(*)] open request:
<librpmem>: <3> [$(*)] 	target: user:192.168.0.182:22
<librpmem>: <3> [$(*)] 	pool set: invalid.poolset
<librpmem>: <3> [$(*)] 	nlanes: 32
$(OPT)<librpmem>: <3> [$(*)] $(*)
$(OPT)<librpmem>: <3> [$(*)] $(*)
$(OPT)<librpmem>: <3> [$(*)] $(*)
<librpmem>: <1> [$(*)] cannot find provider
$(OPT)<librpmem>: <3> [$(*)] $(*)
$(OPT)<librpmem>: <3> [$(*)] $(*)
<librpmem>: <3> [$(*)] create request:
<librpmem>: <3> [$(*)] 	target: user|192.168.0.182:22
<librpmem>: <3> [$(*)] 	pool set: invalid.poolset
<librpmem>: <3> [$(*)] 	nlanes: 32
$(OPT)<librpmem>: <3> [$(*)] $(*)
$(OPT)<librpmem>: <3> [$(*)] $(*)
$(OPT)<librpmem>: <3> [$(*)] $(*)
<librpmem>: <1> [$(*)] cannot find provider
$(OPT)<librpmem>: <3> [$(*)] $(*)
$(OPT)<librpmem>: <3> [$(*)] $(*)
<librpmem>: <3> [$(*)] open request:
<librpmem>: <3> [$(*)] 	target: user|192.168.0.182:22
<librpmem>: <3> [$(*)] 	pool set: invalid.poolset
<librpmem>: <3> [$(*)] 	nlanes: 32
$(OPT)<librpmem>: <3> [$(*)] $(*)
$(OPT)<librpmem>: <3> [$(*)] $(*)
$(OPT)<librpmem>: <3> [$(*)] $(*)
<librpmem>: <1> [$(*)] cannot find provider
$(OPT)<librpmem>: <3> [$(*)] $(*)
$(OPT)<librpmem>: <3> [$(*)] $(*)
<librpmem>: <3> [$(*)] create request:
<librpmem>: <3> [$(*)] 	target: user@192.168.0.182|22
<librpmem>: <3> [$(*)] 	pool set: invalid.poolset
<librpmem>: <3> [$(*)] 	nlanes: 32
$(OPT)<librpmem>: <3> [$(*)] $(*)
$(OPT)<librpmem>: <3> [$(*)] $(*)
$(OPT)<librpmem>: <3> [$(*)] $(*)
<librpmem>: <1> [$(*)] cannot find provider
$(OPT)<librpmem>: <3> [$(*)] $(*)
$(OPT)<librpmem>: <3> [$(*)] $(*)
<librpmem>: <3> [$(*)] open request:
<librpmem>: <3> [$(*)] 	target: user@192.168.0.182|22
<librpmem>: <3> [$(*)] 	pool set: invalid.poolset
<librpmem>: <3> [$(*)] 	nlanes: 32
$(OPT)<librpmem>: <3> [$(*)] $(*)
$(OPT)<librpmem>: <3> [$(*)] $(*)
$(OPT)<librpmem>: <3> [$(*)] $(*)
<librpmem>: <1> [$(*)] cannot find provider
$(OPT)<librpmem>: <3> [$(*)] $(*)
$(OPT)<librpmem>: <3> [$(*)] $(*)
<librpmem>: <3> [$(*)] create request:
<librpmem>: <3> [$(*)] 	target: user@.192.168.0.182:22
<librpmem>: <3> [$(*)] 	pool set: invalid.poolset
<librpmem>: <3> [$(*)] 	nlanes: 32
$(OPT)<librpmem>: <3> [$(*)] $(*)
$(OPT)<librpmem>: <3> [$(*)] $(*)
$(OPT)<librpmem>: <3> [$(*)] $(*)
<librpmem>: <1> [$(*)] cannot find provider
$(OPT)<librpmem>: <3> [$(*)] $(*)
$(OPT)<librpmem>: <3> [$(*)] $(*)
<librpmem>: <3> [$(*)] open request:
<librpmem>: <3> [$(*)] 	target: user@.192.168.0.182:22
<librpmem>: <3> [$(*)] 	pool set: invalid.poolset
<librpmem>: <3> [$(*)] 	nlanes: 32
$(OPT)<librpmem>: <3> [$(*)] $(*)
$(OPT)<librpmem>: <3> [$(*)] $(*)
$(OPT)<librpmem>: <3> [$(*)] $(*)
<librpmem>: <1> [$(*)] cannot find provider
$(OPT)<librpmem>: <3> [$(*)] $(*)
$(OPT)<librpmem>: <3> [$(*)] $(*)
<librpmem>: <3> [$(*)] create request:
<librpmem>: <3> [$(*)] 	target: user@:192.168.0.182:22
<librpmem>: <3> [$(*)] 	pool set: invalid.poolset
<librpmem>: <3> [$(*)] 	nlanes: 32
$(OPT)<librpmem>: <3> [$(*)] $(*)
$(OPT)<librpmem>: <3> [$(*)] $(*)
$(OPT)<librpmem>: <3> [$(*)] $(*)
<librpmem>: <1> [$(*)] cannot find provider
$(OPT)<librpmem>: <3> [$(*)] $(*)
$(OPT)<librpmem>: <3> [$(*)] $(*)
<librpmem>: <3> [$(*)] open request:
<librpmem>: <3> [$(*)] 	target: user@:192.168.0.182:22
<librpmem>: <3> [$(*)] 	pool set: invalid.poolset
<librpmem>: <3> [$(*)] 	nlanes: 32
$(OPT)<librpmem>: <3> [$(*)] $(*)
$(OPT)<librpmem>: <3> [$(*)] $(*)
$(OPT)<librpmem>: <3> [$(*)] $(*)
<librpmem>: <1> [$(*)] cannot find provider
$(OPT)<librpmem>: <3> [$(*)] $(*)
$(OPT)<librpmem>: <3> [$(*)] $(*)
<librpmem>: <3> [$(*)] create request:
<librpmem>: <3> [$(*)] 	target: user@@192.168.0.182:22
<librpmem>: <3> [$(*)] 	pool set: invalid.poolset
<librpmem>: <3> [$(*)] 	nlanes: 32
$(OPT)<librpmem>: <3> [$(*)] $(*)
$(OPT)<librpmem>: <3> [$(*)] $(*)
$(OPT)<librpmem>: <3> [$(*)] $(*)
<librpmem>: <1> [$(*)] cannot find provider
$(OPT)<librpmem>: <3> [$(*)] $(*)
$(OPT)<librpmem>: <3> [$(*)] $(*)
<librpmem>: <3> [$(*)] open request:
<librpmem>: <3> [$(*)] 	target: user@@192.168.0.182:22
<librpmem>: <3> [$(*)] 	pool set: invalid.poolset
<librpmem>: <3> [$(*)] 	nlanes: 32
$(OPT)<librpmem>: <3> [$(*)] $(*)
$(OPT)<librpmem>: <3> [$(*)] $(*)
$(OPT)<librpmem>: <3> [$(*)] $(*)
<librpmem>: <1> [$(*)] cannot find provider
<librpmem>: <3> [$(*)]$(W)<|MERGE_RESOLUTION|>--- conflicted
+++ resolved
@@ -6,12 +6,8 @@
 $(OPT)<librpmem>: <1> [$(*)] compiled with support for Valgrind memcheck
 $(OPT)<librpmem>: <1> [$(*)] compiled with support for Valgrind drd
 $(OPT)<librpmem>: <1> [$(*)] compiled with support for shutdown state
-<<<<<<< HEAD
 $(OPT)<librpmem>: <1> [$(*)] compiled with libndctl 63+
-<librpmem>: <3> [$(*)]
-=======
 <librpmem>: <3> [$(*)] 
->>>>>>> cb63e3cf
 <librpmem>: <3> [$(*)] Libfabric is fork safe
 $(OPT)<librpmem>: <3> [$(*)] $(*)
 $(OPT)<librpmem>: <3> [$(*)] $(*)
